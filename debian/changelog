--- conflicted
+++ resolved
@@ -1,9 +1,7 @@
-<<<<<<< HEAD
   [Graeme Weatherill]
   * Adds module for ground motion intensity conversion equations (GMICEs)
   * Implements Worden et al., (2012) GMICE
   
-=======
   [Michele Simionato]
   * Replaced pydoc.locate with a call to importlib to work around a QGIS issue
   * Fixed the encode/decode functions in baselib.python3compat
@@ -11,7 +9,6 @@
   [Daniele Viganò]
   * Added Python 3 compatibility to speedups
 
->>>>>>> 0c113abc
   [Trevor Allen/Graeme Weatherill]
   * Adds Queen Charlotte strike slip magnitude scaling relation (WC1994_QCSS)
 
