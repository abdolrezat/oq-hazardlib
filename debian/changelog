--- conflicted
+++ resolved
@@ -1,10 +1,7 @@
   [Michele Simionato]
-<<<<<<< HEAD
   * Showing the `calc_id` in Monitor instances string representation
-=======
   * Added a h5py.File subclass to manage the serialization of objects
     satisfying the HDF5 protocol used by the OpenQuake software
->>>>>>> 7b5481d2
   * Added a LiteralAttrs class to serialize literal attributes on HDF5
   * Added to the Monitor the ability to send commands
 
